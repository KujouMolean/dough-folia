<?xml version="1.0" encoding="UTF-8" standalone="no"?>
<project xmlns="http://maven.apache.org/POM/4.0.0"
    xmlns:xsi="http://www.w3.org/2001/XMLSchema-instance"
    xsi:schemaLocation="http://maven.apache.org/POM/4.0.0 http://maven.apache.org/xsd/maven-4.0.0.xsd">
    <modelVersion>4.0.0</modelVersion>

    <groupId>io.github.baked-libs</groupId>
    <artifactId>dough</artifactId>
<<<<<<< HEAD
    <version>1.3.1-SNAPSHOT</version>
=======
    <version>${revision}</version>
>>>>>>> baf2d79f

    <packaging>pom</packaging>

    <name>Dough</name>
    <url>https://github.com/baked-libs/dough</url>
    <description>Dough is a powerful library for the everyday Spigot developer</description>

    <properties>
        <project.build.sourceEncoding>UTF-8</project.build.sourceEncoding>
        <maven.compiler.source>11</maven.compiler.source>
        <maven.compiler.target>11</maven.compiler.target>

        <sonar.projectKey>baked-libs_dough</sonar.projectKey>
        <sonar.organization>baked-libs</sonar.organization>
        <sonar.moduleKey>${project.groupId}:${project.artifactId}</sonar.moduleKey>
        <sonar.host.url>https://sonarcloud.io</sonar.host.url>
        <sonar.log.level>DEBUG</sonar.log.level>
        <sonar.coverage.jacoco.xmlReportPaths>target/site/jacoco/jacoco.xml</sonar.coverage.jacoco.xmlReportPaths>

        <!-- Update dough here and all modules will have this version -->
        <!-- No need to update all of them -->
        <revision>1.3.0</revision>
    </properties>

    <issueManagement>
        <system>GitHub Issues</system>
        <url>https://github.com/baked-libs/dough/issues</url>
    </issueManagement>

    <distributionManagement>
        <repository>
            <id>github</id>
            <name>GitHub StarWishsama Apache Maven Packages</name>
            <url>https://maven.pkg.github.com/StarWishsama/dough</url>
        </repository>
    </distributionManagement>

    <scm>
        <connection>scm:git:git://github.com/baked-libs/dough.git</connection>
        <developerConnection>scm:git:ssh://github.com/baked-libs/dough.git</developerConnection>
        <url>https://github.com/baked-libs/dough/tree/main</url>
    </scm>

    <licenses>
        <license>
            <name>MIT License</name>
            <url>https://github.com/baked-libs/dough/blob/master/LICENSE</url>
            <distribution>repo</distribution>
        </license>
    </licenses>

    <developers>
        <developer>
            <name>TheBusyBiscuit</name>
            <url>https://github.com/TheBusyBiscuit</url>
        </developer>
        <developer>
            <name>WalshyDev</name>
            <url>https://github.com/WalshyDev</url>
        </developer>
        <developer>
            <name>md5sha256</name>
            <url>https://github.com/md5sha256</url>
        </developer>
    </developers>

    <modules>
        <!-- Shared base modules -->
        <module>dough-common</module>
        <module>dough-reflection</module>

        <!-- Implementing modules -->
        <module>dough-config</module>
        <module>dough-chat</module>
        <module>dough-data</module>
        <module>dough-skins</module>
        <module>dough-items</module>
        <module>dough-inventories</module>
        <module>dough-protection</module>
        <module>dough-recipes</module>
        <module>dough-updater</module>
        <module>dough-scheduling</module>

        <!-- Aggregating modules -->
        <module>dough-api</module>
    </modules>

    <profiles>
        <profile>
            <id>release</id>

            <build>
                <plugins>
                    <plugin>
                        <groupId>org.apache.maven.plugins</groupId>
                        <artifactId>maven-source-plugin</artifactId>
                        <version>3.3.0</version>

                        <executions>
                            <execution>
                                <id>attach-sources</id>
                                <phase>package</phase>

                                <goals>
                                    <goal>jar</goal>
                                </goals>
                            </execution>
                        </executions>
                    </plugin>

                    <plugin>
                        <groupId>org.apache.maven.plugins</groupId>
                        <artifactId>maven-javadoc-plugin</artifactId>
                        <version>3.5.0</version>

                        <configuration>
                            <includeDependencySources>false</includeDependencySources>

                            <links>
                                <link>https://hub.spigotmc.org/javadocs/spigot/</link>
                            </links>
                        </configuration>

                        <executions>
                            <execution>
                                <id>attach-javadocs</id>

                                <goals>
                                    <goal>jar</goal>
                                </goals>
                            </execution>
                        </executions>
                    </plugin>

                    <plugin>
                        <groupId>org.apache.maven.plugins</groupId>
                        <artifactId>maven-release-plugin</artifactId>
                        <version>2.5.3</version>

                        <configuration>
                            <autoVersionSubmodules>true</autoVersionSubmodules>
                            <goals>deploy</goals>
                        </configuration>
                    </plugin>
                </plugins>
            </build>
        </profile>
    </profiles>

    <build>
        <plugins>
            <plugin>
                <groupId>org.apache.maven.plugins</groupId>
                <artifactId>maven-compiler-plugin</artifactId>
                <version>3.11.0</version>

                <configuration>
                    <excludes>
                        <exclude>**/package-info.java</exclude>
                    </excludes>

                    <showDeprecation>true</showDeprecation>
                    <showWarnings>true</showWarnings>
                </configuration>
            </plugin>

            <plugin>
                <groupId>org.apache.maven.plugins</groupId>
                <artifactId>maven-dependency-plugin</artifactId>
                <version>3.6.1</version>
            </plugin>

            <plugin>
                <groupId>org.sonarsource.scanner.maven</groupId>
                <artifactId>sonar-maven-plugin</artifactId>
                <version>3.9.1.2184</version>
            </plugin>

            <plugin>
                <groupId>org.apache.maven.plugins</groupId>
                <artifactId>maven-surefire-plugin</artifactId>
                <version>3.0.0-M7</version>

                <configuration>
                    <junitArtifactName>org.junit.jupiter:junit-jupiter</junitArtifactName>
                    <trimStackTrace>false</trimStackTrace>
                </configuration>
            </plugin>

            <plugin>
                <groupId>org.jacoco</groupId>
                <artifactId>jacoco-maven-plugin</artifactId>
                <version>0.8.11</version>

                <executions>
                    <execution>
                        <id>prepare</id>

                        <goals>
                            <goal>prepare-agent</goal>
                        </goals>
                    </execution>

                    <execution>
                        <id>report</id>
                        <phase>test</phase>

                        <goals>
                            <goal>report</goal>
                        </goals>
                    </execution>
                </executions>
            </plugin>

            <plugin>
                <groupId>com.outbrain.swinfra</groupId>
                <artifactId>ci-friendly-flatten-maven-plugin</artifactId>
                <version>1.0.18</version>
                <executions>
                    <execution>
                        <goals>
                            <goal>clean</goal>
                            <goal>flatten</goal>
                        </goals>
                    </execution>
                </executions>
            </plugin>
        </plugins>
    </build>

    <repositories>
        <repository>
            <id>spigot-repo</id>
            <url>https://hub.spigotmc.org/nexus/content/repositories/snapshots/</url>
        </repository>
    </repositories>

    <dependencies>
        <dependency>
            <groupId>org.spigotmc</groupId>
            <artifactId>spigot-api</artifactId>
            <version>1.18.1-R0.1-SNAPSHOT</version>
            <scope>provided</scope>
        </dependency>

        <dependency>
            <groupId>com.google.code.findbugs</groupId>
            <artifactId>jsr305</artifactId>
            <version>3.0.2</version>
            <scope>provided</scope>
        </dependency>

        <dependency>
            <groupId>org.junit.jupiter</groupId>
            <artifactId>junit-jupiter</artifactId>
            <version>5.9.3</version>
            <scope>test</scope>
        </dependency>

        <dependency>
            <groupId>org.mockito</groupId>
            <artifactId>mockito-core</artifactId>
            <version>4.11.0</version>
            <scope>test</scope>
        </dependency>

        <dependency>
            <groupId>com.github.seeseemelk</groupId>
            <artifactId>MockBukkit-v1.18</artifactId>
            <version>1.26.1</version>
            <scope>test</scope>

            <exclusions>
                <exclusion>
                    <groupId>org.jetbrains</groupId>
                    <artifactId>annotations</artifactId>
                </exclusion>
            </exclusions>
        </dependency>
    </dependencies>
</project><|MERGE_RESOLUTION|>--- conflicted
+++ resolved
@@ -6,11 +6,7 @@
 
     <groupId>io.github.baked-libs</groupId>
     <artifactId>dough</artifactId>
-<<<<<<< HEAD
-    <version>1.3.1-SNAPSHOT</version>
-=======
     <version>${revision}</version>
->>>>>>> baf2d79f
 
     <packaging>pom</packaging>
 
@@ -41,10 +37,14 @@
     </issueManagement>
 
     <distributionManagement>
+        <snapshotRepository>
+            <id>osshr</id>
+            <url>https://s01.oss.sonatype.org/content/repositories/snapshots</url>
+        </snapshotRepository>
+
         <repository>
-            <id>github</id>
-            <name>GitHub StarWishsama Apache Maven Packages</name>
-            <url>https://maven.pkg.github.com/StarWishsama/dough</url>
+            <id>ossrh</id>
+            <url>https://s01.oss.sonatype.org/service/local/staging/deploy/maven2/</url>
         </repository>
     </distributionManagement>
 
