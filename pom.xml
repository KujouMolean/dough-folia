<?xml version="1.0" encoding="UTF-8" standalone="no"?>
<project xmlns="http://maven.apache.org/POM/4.0.0"
    xmlns:xsi="http://www.w3.org/2001/XMLSchema-instance"
    xsi:schemaLocation="http://maven.apache.org/POM/4.0.0 http://maven.apache.org/xsd/maven-4.0.0.xsd">
    <modelVersion>4.0.0</modelVersion>

    <groupId>io.github.baked-libs</groupId>
    <artifactId>dough</artifactId>
    <version>1.3.1-SNAPSHOT</version>

    <packaging>pom</packaging>

    <name>Dough</name>
    <url>https://github.com/baked-libs/dough</url>
    <description>Dough is a powerful library for the everyday Spigot developer</description>

    <properties>
        <project.build.sourceEncoding>UTF-8</project.build.sourceEncoding>
        <maven.compiler.source>11</maven.compiler.source>
        <maven.compiler.target>11</maven.compiler.target>

        <sonar.projectKey>baked-libs_dough</sonar.projectKey>
        <sonar.organization>baked-libs</sonar.organization>
        <sonar.moduleKey>${project.groupId}:${project.artifactId}</sonar.moduleKey>
        <sonar.host.url>https://sonarcloud.io</sonar.host.url>
        <sonar.log.level>DEBUG</sonar.log.level>
        <sonar.coverage.jacoco.xmlReportPaths>target/site/jacoco/jacoco.xml</sonar.coverage.jacoco.xmlReportPaths>
    </properties>

    <issueManagement>
        <system>GitHub Issues</system>
        <url>https://github.com/baked-libs/dough/issues</url>
    </issueManagement>

    <distributionManagement>
        <repository>
            <id>github</id>
            <name>GitHub StarWishsama Apache Maven Packages</name>
            <url>https://maven.pkg.github.com/StarWishsama/dough</url>
        </repository>
    </distributionManagement>

    <scm>
        <connection>scm:git:git://github.com/baked-libs/dough.git</connection>
        <developerConnection>scm:git:ssh://github.com/baked-libs/dough.git</developerConnection>
        <url>https://github.com/baked-libs/dough/tree/main</url>
    </scm>

    <licenses>
        <license>
            <name>MIT License</name>
            <url>https://github.com/baked-libs/dough/blob/master/LICENSE</url>
            <distribution>repo</distribution>
        </license>
    </licenses>

    <developers>
        <developer>
            <name>TheBusyBiscuit</name>
            <url>https://github.com/TheBusyBiscuit</url>
        </developer>
        <developer>
            <name>WalshyDev</name>
            <url>https://github.com/WalshyDev</url>
        </developer>
        <developer>
            <name>md5sha256</name>
            <url>https://github.com/md5sha256</url>
        </developer>
    </developers>

    <modules>
        <!-- Shared base modules -->
        <module>dough-common</module>
        <module>dough-reflection</module>

        <!-- Implementing modules -->
        <module>dough-config</module>
        <module>dough-chat</module>
        <module>dough-data</module>
        <module>dough-skins</module>
        <module>dough-items</module>
        <module>dough-inventories</module>
        <module>dough-protection</module>
        <module>dough-recipes</module>
        <module>dough-updater</module>
        <module>dough-scheduling</module>

        <!-- Aggregating modules -->
        <module>dough-api</module>
    </modules>

    <profiles>
        <profile>
            <id>release</id>

            <build>
                <plugins>
                    <plugin>
                        <groupId>org.apache.maven.plugins</groupId>
                        <artifactId>maven-source-plugin</artifactId>
                        <version>3.3.0</version>

                        <executions>
                            <execution>
                                <id>attach-sources</id>
                                <phase>package</phase>

                                <goals>
                                    <goal>jar</goal>
                                </goals>
                            </execution>
                        </executions>
                    </plugin>

                    <plugin>
                        <groupId>org.apache.maven.plugins</groupId>
                        <artifactId>maven-javadoc-plugin</artifactId>
                        <version>3.5.0</version>

                        <configuration>
                            <includeDependencySources>false</includeDependencySources>

                            <links>
                                <link>https://hub.spigotmc.org/javadocs/spigot/</link>
                            </links>
                        </configuration>

                        <executions>
                            <execution>
                                <id>attach-javadocs</id>

                                <goals>
                                    <goal>jar</goal>
                                </goals>
                            </execution>
                        </executions>
                    </plugin>

                    <plugin>
                        <groupId>org.apache.maven.plugins</groupId>
                        <artifactId>maven-release-plugin</artifactId>
                        <version>2.5.3</version>

                        <configuration>
                            <autoVersionSubmodules>true</autoVersionSubmodules>
                            <goals>deploy</goals>
                        </configuration>
                    </plugin>
<<<<<<< HEAD
=======

                    <plugin>
                        <groupId>org.sonatype.plugins</groupId>
                        <artifactId>nexus-staging-maven-plugin</artifactId>
                        <version>1.6.13</version>
                        <extensions>true</extensions>

                        <configuration>
                            <serverId>ossrh</serverId>
                            <nexusUrl>https://s01.oss.sonatype.org/</nexusUrl>
                            <autoReleaseAfterClose>true</autoReleaseAfterClose>
                        </configuration>
                    </plugin>

                    <plugin>
                        <groupId>org.apache.maven.plugins</groupId>
                        <artifactId>maven-gpg-plugin</artifactId>
                        <version>3.1.0</version>

                        <executions>
                            <execution>
                                <id>sign-artifacts</id>
                                <phase>verify</phase>

                                <goals>
                                    <goal>sign</goal>
                                </goals>

                                <configuration>
                                    <keyname>${gpg.keyname}</keyname>
                                    <passphrase>${gpg.keyname}</passphrase>
                                </configuration>
                            </execution>
                        </executions>
                    </plugin>
>>>>>>> 99381b26
                </plugins>
            </build>
        </profile>
    </profiles>

    <build>
        <plugins>
            <plugin>
                <groupId>org.apache.maven.plugins</groupId>
                <artifactId>maven-compiler-plugin</artifactId>
                <version>3.11.0</version>

                <configuration>
                    <excludes>
                        <exclude>**/package-info.java</exclude>
                    </excludes>

                    <showDeprecation>true</showDeprecation>
                    <showWarnings>true</showWarnings>
                </configuration>
            </plugin>

            <plugin>
                <groupId>org.apache.maven.plugins</groupId>
                <artifactId>maven-dependency-plugin</artifactId>
                <version>3.6.0</version>
            </plugin>

            <plugin>
                <groupId>org.sonarsource.scanner.maven</groupId>
                <artifactId>sonar-maven-plugin</artifactId>
                <version>3.9.1.2184</version>
            </plugin>

            <plugin>
                <groupId>org.apache.maven.plugins</groupId>
                <artifactId>maven-surefire-plugin</artifactId>
                <version>3.0.0-M7</version>

                <configuration>
                    <junitArtifactName>org.junit.jupiter:junit-jupiter</junitArtifactName>
                    <trimStackTrace>false</trimStackTrace>
                </configuration>
            </plugin>

            <plugin>
                <groupId>org.jacoco</groupId>
                <artifactId>jacoco-maven-plugin</artifactId>
                <version>0.8.10</version>

                <executions>
                    <execution>
                        <id>prepare</id>

                        <goals>
                            <goal>prepare-agent</goal>
                        </goals>
                    </execution>

                    <execution>
                        <id>report</id>
                        <phase>test</phase>

                        <goals>
                            <goal>report</goal>
                        </goals>
                    </execution>
                </executions>
            </plugin>
        </plugins>
    </build>

    <repositories>
        <repository>
            <id>spigot-repo</id>
            <url>https://hub.spigotmc.org/nexus/content/repositories/snapshots/</url>
        </repository>
    </repositories>

    <dependencies>
        <dependency>
            <groupId>org.spigotmc</groupId>
            <artifactId>spigot-api</artifactId>
            <version>1.18.1-R0.1-SNAPSHOT</version>
            <scope>provided</scope>
        </dependency>

        <dependency>
            <groupId>com.google.code.findbugs</groupId>
            <artifactId>jsr305</artifactId>
            <version>3.0.2</version>
            <scope>provided</scope>
        </dependency>

        <dependency>
            <groupId>org.junit.jupiter</groupId>
            <artifactId>junit-jupiter</artifactId>
            <version>5.9.3</version>
            <scope>test</scope>
        </dependency>

        <dependency>
            <groupId>org.mockito</groupId>
            <artifactId>mockito-core</artifactId>
            <version>4.11.0</version>
            <scope>test</scope>
        </dependency>

        <dependency>
            <groupId>com.github.seeseemelk</groupId>
            <artifactId>MockBukkit-v1.18</artifactId>
            <version>1.26.1</version>
            <scope>test</scope>

            <exclusions>
                <exclusion>
                    <groupId>org.jetbrains</groupId>
                    <artifactId>annotations</artifactId>
                </exclusion>
            </exclusions>
        </dependency>
    </dependencies>
</project><|MERGE_RESOLUTION|>--- conflicted
+++ resolved
@@ -147,44 +147,6 @@
                             <goals>deploy</goals>
                         </configuration>
                     </plugin>
-<<<<<<< HEAD
-=======
-
-                    <plugin>
-                        <groupId>org.sonatype.plugins</groupId>
-                        <artifactId>nexus-staging-maven-plugin</artifactId>
-                        <version>1.6.13</version>
-                        <extensions>true</extensions>
-
-                        <configuration>
-                            <serverId>ossrh</serverId>
-                            <nexusUrl>https://s01.oss.sonatype.org/</nexusUrl>
-                            <autoReleaseAfterClose>true</autoReleaseAfterClose>
-                        </configuration>
-                    </plugin>
-
-                    <plugin>
-                        <groupId>org.apache.maven.plugins</groupId>
-                        <artifactId>maven-gpg-plugin</artifactId>
-                        <version>3.1.0</version>
-
-                        <executions>
-                            <execution>
-                                <id>sign-artifacts</id>
-                                <phase>verify</phase>
-
-                                <goals>
-                                    <goal>sign</goal>
-                                </goals>
-
-                                <configuration>
-                                    <keyname>${gpg.keyname}</keyname>
-                                    <passphrase>${gpg.keyname}</passphrase>
-                                </configuration>
-                            </execution>
-                        </executions>
-                    </plugin>
->>>>>>> 99381b26
                 </plugins>
             </build>
         </profile>
