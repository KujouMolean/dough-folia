--- conflicted
+++ resolved
@@ -7,11 +7,7 @@
     <parent>
         <groupId>io.github.baked-libs</groupId>
         <artifactId>dough</artifactId>
-<<<<<<< HEAD
-        <version>1.3.1-SNAPSHOT</version>
-=======
         <version>${revision}</version>
->>>>>>> baf2d79f
     </parent>
 
     <artifactId>dough-protection</artifactId>
@@ -64,31 +60,10 @@
             <url>https://www.iani.de/nexus/content/repositories/snapshots/</url>
         </repository>
         <repository>
-<<<<<<< HEAD
-            <id>papermc</id>
-            <url>https://repo.papermc.io/repository/maven-public/</url>
-        </repository>
-        <repository>
-            <id>sonatype-mirror</id>
-            <url>https://s01.oss.sonatype.org/</url>
-=======
             <id>william278-repo</id>
             <url>https://repo.william278.net/snapshots/</url>
->>>>>>> baf2d79f
         </repository>
     </repositories>
-
-    <dependencyManagement>
-        <dependencies>
-            <dependency>
-                <groupId>com.intellectualsites.bom</groupId>
-                <artifactId>bom-newest</artifactId>
-                <version>1.32</version>
-                <scope>import</scope>
-                <type>pom</type>
-            </dependency>
-        </dependencies>
-    </dependencyManagement>
 
     <dependencies>
         <dependency>
@@ -196,15 +171,12 @@
             <scope>provided</scope>
         </dependency>
 
+        <!-- PlotSquared -->
         <dependency>
             <groupId>com.intellectualsites.plotsquared</groupId>
             <artifactId>plotsquared-core</artifactId>
-<<<<<<< HEAD
-=======
             <version>${plotsquared.version}</version>
->>>>>>> baf2d79f
-            <scope>provided</scope>
-            <version>7.0.0-rc.2</version>
+            <scope>provided</scope>
             <exclusions>
                 <exclusion>
                     <groupId>org.projectlombok</groupId>
@@ -212,18 +184,6 @@
                 </exclusion>
             </exclusions>
         </dependency>
-        <dependency>
-            <groupId>com.intellectualsites.plotsquared</groupId>
-            <artifactId>plotsquared-bukkit</artifactId>
-            <version>${plotsquared.version}</version>
-            <scope>provided</scope>
-            <exclusions>
-                <exclusion>
-                    <artifactId>plotsquared-core</artifactId>
-                    <groupId>*</groupId>
-                </exclusion>
-            </exclusions>
-        </dependency>
 
         <!-- RedProtect -->
         <dependency>
@@ -294,7 +254,7 @@
             <version>1.0.2-e60150d</version>
             <scope>provided</scope>
         </dependency>
-      
+
         <!-- ShopChest -->
         <dependency>
             <groupId>de.epiceric</groupId>
@@ -310,6 +270,7 @@
             <version>1.0.580</version>
             <scope>provided</scope>
         </dependency>
+
     </dependencies>
 
 </project>