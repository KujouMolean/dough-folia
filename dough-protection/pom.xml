--- conflicted
+++ resolved
@@ -230,7 +230,14 @@
             <scope>provided</scope>
         </dependency>
 
-<<<<<<< HEAD
+        <!-- HuskTowns -->
+        <dependency>
+            <groupId>com.github.WiIIiam278</groupId>
+            <artifactId>HuskTowns</artifactId>
+            <version>1.7</version>
+            <scope>provided</scope>
+        </dependency>
+      
         <!-- ShopChest -->
         <dependency>
             <groupId>de.epiceric</groupId>
@@ -238,16 +245,7 @@
             <version>1.13-SNAPSHOT</version>
             <scope>provided</scope>
         </dependency>
-=======
-        <!-- HuskTowns -->
-        <dependency>
-            <groupId>com.github.WiIIiam278</groupId>
-            <artifactId>HuskTowns</artifactId>
-            <version>1.7</version>
-            <scope>provided</scope>
-        </dependency>
-
->>>>>>> ff770de2
+
     </dependencies>
 
 </project>