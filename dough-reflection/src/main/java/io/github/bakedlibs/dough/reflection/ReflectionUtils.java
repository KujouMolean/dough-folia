package io.github.bakedlibs.dough.reflection;

import java.lang.reflect.Constructor;
import java.lang.reflect.Field;
import java.lang.reflect.Method;
import java.util.Arrays;
import java.util.List;

import javax.annotation.Nonnull;
import javax.annotation.Nullable;

import org.bukkit.Bukkit;

import io.github.bakedlibs.dough.versions.MinecraftVersion;
import io.github.bakedlibs.dough.versions.UnknownServerVersionException;

/**
 * This class provides some useful static methods to perform reflection.
 * 
 * @author TheBusyBiscuit
 *
 */
@SuppressWarnings("java:S3011")
public final class ReflectionUtils {

    private ReflectionUtils() {}

    private static final String CURRENT_VERSION;

    static {
<<<<<<< HEAD
        if (Bukkit.getServer() != null) {
            CURRENT_VERSION = Bukkit.getServer().getClass().getPackage().getName().substring(Bukkit.getServer().getClass().getPackage().getName().lastIndexOf('.') + 1);

            Matcher matcher = versionPattern.matcher(CURRENT_VERSION);
            if (matcher.matches()) {
                MAJOR_VERSION = Integer.parseInt(matcher.group(1));
            } else {
                MAJOR_VERSION = 0;
            }
        }
=======
        String packageName = Bukkit.getServer().getClass().getPackage().getName();
        CURRENT_VERSION = packageName.substring(packageName.lastIndexOf('.') + 1);
>>>>>>> f8c263f8
    }

    /**
     * Returns a certain Method in the specified Class
     *
     * @param c
     *            The Class in which the Method is in
     * @param method
     *            The Method you are looking for
     * @return The found Method
     */
    @Nullable
    public static Method getMethod(@Nonnull Class<?> c, @Nonnull String method) {
        for (Method m : c.getMethods()) {
            if (m.getName().equals(method))
                return m;
        }

        return null;
    }

    /**
     * Returns the Method with certain Parameters
     *
     * @param c
     *            The Class in which the Method is in
     * @param method
     *            The Method you are looking for
     * @param paramTypes
     *            The Types of the Parameters
     * @return The found Method
     */
    @Nullable
    public static Method getMethod(@Nonnull Class<?> c, @Nonnull String method, Class<?>... paramTypes) {
        Class<?>[] t = toPrimitiveTypeArray(paramTypes);

        for (Method m : c.getMethods()) {
            Class<?>[] types = toPrimitiveTypeArray(m.getParameterTypes());

            if ((m.getName().equals(method)) && (equalsTypeArray(types, t))) {
                return m;
            }
        }

        return null;
    }

    /**
     * Returns the Field of a Class
     *
     * @param c
     *            The Class conating this Field
     * @param field
     *            The name of the Field you are looking for
     * @return The found Field
     *
     * @throws NoSuchFieldException
     *             If the field could not be found.
     */
    @Nonnull
    public static Field getField(@Nonnull Class<?> c, @Nonnull String field) throws NoSuchFieldException {
        return c.getDeclaredField(field);
    }

    /**
     * Modifies a Field in an Object
     *
     * @param <T>
     *            The type of the specified field
     * @param object
     *            The Object containing the Field
     * @param c
     *            The Class in which we are looking for this field
     * @param field
     *            The Name of that Field
     * @param value
     *            The Value for that Field
     * 
     * @throws NoSuchFieldException
     *             If the field could not be found.
     * @throws IllegalAccessException
     *             If the field could not be modified.
     */
    public static <T> void setFieldValue(@Nonnull T object, @Nonnull Class<?> c, @Nonnull String field, @Nullable Object value) throws NoSuchFieldException, IllegalAccessException {
        Field f = getField(c, field);
        f.setAccessible(true);
        f.set(object, value);
    }

    /**
     * Modifies a Field in an Object
     *
     * @param <T>
     *            The type of the specified field
     * @param object
     *            The Object containing the Field
     * @param field
     *            The Name of that Field
     * @param value
     *            The Value for that Field
     * 
     * @throws NoSuchFieldException
     *             If the field could not be found.
     * @throws IllegalAccessException
     *             If the field could not be modified.
     */
    public static <T> void setFieldValue(@Nonnull T object, @Nonnull String field, @Nullable Object value) throws NoSuchFieldException, IllegalAccessException {
        setFieldValue(object, object.getClass(), field, value);
    }

    /**
     * Returns the Value of a Field in an Object
     *
     * @param object
     *            The Object containing the Field
     * @param field
     *            The Name of that Field
     * 
     * @throws NoSuchFieldException
     *             If the field could not be found.
     * @throws IllegalAccessException
     *             If the field could not be queried.
     * 
     * @return The Value of a Field
     */
    @Nullable
    public static <T> T getFieldValue(@Nonnull Object object, @Nonnull Class<T> fieldType, @Nonnull String field) throws NoSuchFieldException, IllegalAccessException {
        Field f = getField(object.getClass(), field);
        f.setAccessible(true);
        return fieldType.cast(f.get(object));
    }

    /**
     * Converts the Classes to a Primitive Type Array
     * in order to be used as paramaters
     *
     * @param classes
     *            The Types you want to convert
     * 
     * @return An Array of primitive Types
     */
    public static @Nonnull Class<?>[] toPrimitiveTypeArray(@Nonnull Class<?>[] classes) {
        int size = classes.length;

        Class<?>[] types = new Class[size];

        for (int i = 0; i < size; i++) {
            types[i] = PrimitiveTypeConversion.convertIfNecessary(classes[i]);
        }

        return types;
    }

    /**
     * Returns the Constructor of a Class with the specified Parameters
     *
     * @param <T>
     *            The Type argument for the class of this constructor
     * @param c
     *            The Class containing the Constructor
     * @param paramTypes
     *            The Parameters for that Constructor
     * @return The Constructor for that Class
     */
    @SuppressWarnings("unchecked")
    public static @Nullable <T> Constructor<T> getConstructor(@Nonnull Class<T> c, Class<?>... paramTypes) {
        Class<?>[] t = toPrimitiveTypeArray(paramTypes);

        for (Constructor<?> constructor : c.getConstructors()) {
            Class<?>[] types = toPrimitiveTypeArray(constructor.getParameterTypes());

            if (equalsTypeArray(types, t)) {
                return (Constructor<T>) constructor;
            }
        }

        return null;
    }

    /**
     * Returns an NMS Class inside a Class
     *
     * @param name
     *            The Name of the Class your Inner class is located in
     * @param subname
     *            The Name of the inner Class you are looking for
     * 
     * @throws ClassNotFoundException
     *             If the class could not be found.
     * 
     * @return The Class in your specified Class
     * @throws UnknownServerVersionException
     *             If the {@link MinecraftVersion} was unable to be determined
     */
    @Nonnull
    public static Class<?> getInnerNMSClass(@Nonnull String name, @Nonnull String subname) throws ClassNotFoundException, UnknownServerVersionException {
        return getNMSClass(name + '$' + subname);
    }

    /**
     * Returns a `net.minecraft` class via Reflection.
     *
     * @param name
     *            The class name of which to fetch
     * @return The `net.minecraft` class.
     * @throws ClassNotFoundException
     *             If the class does not exist
<<<<<<< HEAD
=======
     * @throws UnknownServerVersionException
     *             If the {@link MinecraftVersion} was unable to be determined
>>>>>>> f8c263f8
     */
    public static Class<?> getNetMinecraftClass(@Nonnull String name) throws ClassNotFoundException, UnknownServerVersionException {
        MinecraftVersion version = MinecraftVersion.of(Bukkit.getServer());
        String suffix = version.isAtLeast(1, 17) ? "" : CURRENT_VERSION + '.';
        return Class.forName("net.minecraft." + suffix + name);
    }

    /**
     * Returns an NMS Class via Reflection
     *
     * @param name
     *            The Name of the Class you are looking for
     * 
     * @return The Class in that Package
     * 
     * @throws ClassNotFoundException
     *             If the class could not be found.
     * @throws UnknownServerVersionException
     *             If the {@link MinecraftVersion} was not able to be determined.
     */
    @Nonnull
    public static Class<?> getNMSClass(@Nonnull String name) throws ClassNotFoundException, UnknownServerVersionException {
        MinecraftVersion version = MinecraftVersion.of(Bukkit.getServer());
        String suffix = version.isAtLeast(1, 17) ? "" : CURRENT_VERSION + '.';
        return Class.forName("net.minecraft.server." + suffix + name);
    }

    /**
     * Returns an OBC Class inside a Class
     *
     * @param name
     *            The Name of the Class your Inner class is located in
     * @param subname
     *            The Name of the inner Class you are looking for
     * 
     * @throws ClassNotFoundException
     *             If the class could not be found.
     * 
     * @return The Class in your specified Class
     */
    @Nonnull
    public static Class<?> getInnerOBCClass(@Nonnull String name, @Nonnull String subname) throws ClassNotFoundException {
        return getOBCClass(name + '$' + subname);
    }

    /**
     * Returns an OBC Class via Reflection
     *
     * @param name
     *            The Name of the Class you are looking for
     * 
     * @throws ClassNotFoundException
     *             If the class could not be found.
     * 
     * @return The Class in that Package
     */
    @Nonnull
    public static Class<?> getOBCClass(@Nonnull String name) throws ClassNotFoundException {
        return Class.forName("org.bukkit.craftbukkit." + CURRENT_VERSION + '.' + name);
    }

    /**
     * Compares multiple Type Arrays
     *
     * @param a
     *            The first Array for comparison
     * @param o
     *            All following Arrays you want to compare
     * @return Whether they equal each other
     */
    private static boolean equalsTypeArray(@Nonnull Class<?>[] a, Class<?>... o) {
        if (a.length != o.length) {
            return false;
        }

        for (int i = 0; i < a.length; i++) {
            if ((!a[i].equals(o[i])) && (!a[i].isAssignableFrom(o[i]))) {
                return false;
            }
        }

        return true;
    }

    /**
     * Returns all Enum Constants in an Enum
     *
     * @param <T>
     *            The Type argument of the enum we are querying
     * @param c
     *            The Enum you are targeting
     * @return An ArrayList of all Enum Constants in that Enum
     */
    @Nonnull
    public static <T> List<T> getEnumConstants(@Nonnull Class<T> c) {
        return Arrays.asList(c.getEnumConstants());
    }

    /**
     * Returns a specific Enum Constant in an Enum
     *
     * @param <T>
     *            The Type argument of the enum we are querying
     * @param c
     *            The Enum you are targeting
     * @param name
     *            The Name of the Constant you are targeting
     * @return The found Enum Constant
     */
    @Nullable
    public static <T> T getEnumConstant(@Nonnull Class<T> c, @Nonnull String name) {
        for (T field : c.getEnumConstants()) {
            if (field.toString().equals(name)) {
                return field;
            }
        }

        return null;
    }
}<|MERGE_RESOLUTION|>--- conflicted
+++ resolved
@@ -28,21 +28,8 @@
     private static final String CURRENT_VERSION;
 
     static {
-<<<<<<< HEAD
-        if (Bukkit.getServer() != null) {
-            CURRENT_VERSION = Bukkit.getServer().getClass().getPackage().getName().substring(Bukkit.getServer().getClass().getPackage().getName().lastIndexOf('.') + 1);
-
-            Matcher matcher = versionPattern.matcher(CURRENT_VERSION);
-            if (matcher.matches()) {
-                MAJOR_VERSION = Integer.parseInt(matcher.group(1));
-            } else {
-                MAJOR_VERSION = 0;
-            }
-        }
-=======
         String packageName = Bukkit.getServer().getClass().getPackage().getName();
         CURRENT_VERSION = packageName.substring(packageName.lastIndexOf('.') + 1);
->>>>>>> f8c263f8
     }
 
     /**
@@ -250,11 +237,8 @@
      * @return The `net.minecraft` class.
      * @throws ClassNotFoundException
      *             If the class does not exist
-<<<<<<< HEAD
-=======
      * @throws UnknownServerVersionException
      *             If the {@link MinecraftVersion} was unable to be determined
->>>>>>> f8c263f8
      */
     public static Class<?> getNetMinecraftClass(@Nonnull String name) throws ClassNotFoundException, UnknownServerVersionException {
         MinecraftVersion version = MinecraftVersion.of(Bukkit.getServer());
