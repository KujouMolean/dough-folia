package io.github.thebusybiscuit.cscorelib2.inventory;

import java.lang.reflect.Method;

import org.bukkit.Material;
import org.bukkit.enchantments.Enchantment;
import org.bukkit.inventory.ItemStack;
import org.bukkit.inventory.meta.Damageable;
import org.bukkit.inventory.meta.ItemMeta;
import org.bukkit.inventory.meta.LeatherArmorMeta;

import io.github.thebusybiscuit.cscorelib2.materials.MaterialCollections;
import io.github.thebusybiscuit.cscorelib2.reflection.ReflectionUtils;
import lombok.NonNull;

public final class ItemUtils {
	
	private ItemUtils() {}
	
	private static Method copy;
	private static Method getName;
	private static Method toString;
	
	static {
		try {
			copy = ReflectionUtils.getOBCClass("inventory.CraftItemStack").getMethod("asNMSCopy", ItemStack.class);
			getName = ReflectionUtils.getMethod(ReflectionUtils.getNMSClass("ItemStack"), "getName");
			toString = ReflectionUtils.getMethod(ReflectionUtils.getNMSClass("IChatBaseComponent"), "getString");
		}
		catch(Exception x) {
			x.printStackTrace();
		}
	}
	
	/**
	 * This method returns a human-readable version of this item's name.
	 * If the specified {@link ItemStack} has a Custom Display Name, it will return that.
	 * Otherwise it will return the english name of it's {@link Material}
	 * 
	 * @param item	The Item to format
	 * @return		The formatted Item Name
	 */
	public static String getItemName(ItemStack item) {
		if (item == null) return "null";
		
		if (item.hasItemMeta() && item.getItemMeta().hasDisplayName()) {
			return item.getItemMeta().getDisplayName();
		}
		
		try {
			Object instance = copy.invoke(null, item);
			return (String) toString.invoke(getName.invoke(instance));
		} catch (Exception e) {
			e.printStackTrace();
			return "ERROR";
		}
	}
	
	/**
	 * This method compares two instances of {@link ItemStack} and checks
	 * whether their {@link Material} and {@link ItemMeta} match.
	 * 
	 * @param a	{@link ItemStack} One
	 * @param b {@link ItemStack} Two
	 * @return	Whether the two instances of {@link ItemStack} are similiar and can be stacked.
	 */
	public static boolean canStack(ItemStack a, ItemStack b) {
		if (a == null || b == null) return false;
		
		if (a.getType() != b.getType()) return false;
		if (a.hasItemMeta() != b.hasItemMeta()) return false;
		
		if (a.hasItemMeta()) {
			ItemMeta aMeta = a.getItemMeta();
			ItemMeta bMeta = b.getItemMeta();
			
			// Item Damage
			if (aMeta instanceof Damageable != bMeta instanceof Damageable) return false;
			if (aMeta instanceof Damageable) {
				if (((Damageable) aMeta).getDamage() != ((Damageable) bMeta).getDamage()) return false;
			}
			
			// Leather Armor Color
			if (aMeta instanceof LeatherArmorMeta != bMeta instanceof LeatherArmorMeta) return false;
			if (aMeta instanceof LeatherArmorMeta) {
				if (!((LeatherArmorMeta) aMeta).getColor().equals(((LeatherArmorMeta) bMeta).getColor())) return false;
			}
			
			// Custom Model Data
			if (aMeta.hasCustomModelData() != bMeta.hasCustomModelData()) return false;
			if (aMeta.hasCustomModelData()) {
				if (aMeta.getCustomModelData() != bMeta.getCustomModelData()) return false;
			}
			
			// Enchantments
			if (!aMeta.getEnchants().equals(bMeta.getEnchants())) return false;
			
			// Display Name
			if (aMeta.hasDisplayName() != bMeta.hasDisplayName()) return false;
			if (aMeta.hasDisplayName()) {
				if (!aMeta.getDisplayName().equals(bMeta.getDisplayName())) return false;
			}

			// Lore
			if (aMeta.hasLore() != bMeta.hasLore()) return false;
			if (aMeta.hasLore()) {
				if (aMeta.getLore().size() != bMeta.getLore().size()) return false;
				
				for (int i = 0; i < aMeta.getLore().size(); i++) {
					if (!aMeta.getLore().get(i).equals(bMeta.getLore().get(i))) return false;
				}
			}
		}
		
		return true;
	}
	
	/**
	 * This method damages the specified Item by 1.
	 * If ignoredEnchantments is set to false, it will factor in the "Unbreaking" Enchantment.
	 * 
	 * @param item					The Item to damage
	 * @param ignoreEnchantments	Whether the Unbreaking Enchantment should be ignored
	 */
	public static void damageItem(@NonNull ItemStack item, boolean ignoreEnchantments) {
		damageItem(item, 1, ignoreEnchantments);
	}
	
	/**
	 * This method damages the specified Item by the given amount.
	 * If ignoredEnchantments is set to false, it will factor in the "Unbreaking" Enchantment.
	 * 
	 * @param item					The Item to damage
	 * @param damage				The amount of damage to apply
	 * @param ignoreEnchantments	Whether the Unbreaking Enchantment should be ignored
	 */
	public static void damageItem(@NonNull ItemStack item, int damage, boolean ignoreEnchantments) {
		if (item != null && item.getType() != Material.AIR && item.getAmount() > 0) {
			int remove = damage;
			
			if (!ignoreEnchantments && item.getEnchantments().containsKey(Enchantment.DURABILITY)) {
				int level = item.getEnchantmentLevel(Enchantment.DURABILITY);
				for (int i = 0; i < damage; i++) {
					if (Math.random() * 100 <= (60 + Math.floorDiv(40, (level + 1)))) {
						remove--;
					}
				}
			}
			
			ItemMeta meta = item.getItemMeta();
			Damageable damageable = (Damageable) meta;
			
			if (damageable.getDamage() + remove > item.getType().getMaxDurability()) {
				item.setAmount(0);
			}
			else {
				damageable.setDamage(damageable.getDamage() + remove);
				item.setItemMeta(meta);
			}
		}
	}
	
	/**
	 * This Method will consume the Item in the specified slot.
	 * See {@link ItemUtils#consumeItem(ItemStack, int, boolean)} for further details.
	 * 
<<<<<<< HEAD
	 * @param item 					The item to be consumed
=======
	 * @param item					The Item to consume
>>>>>>> e286b20a
	 * @param replaceConsumables 	Whether Consumable Items should be replaced with their "empty" version, see {@link ItemUtils#consumeItem(ItemStack, int, boolean)}
	 */
	public static void consumeItem(@NonNull ItemStack item, boolean replaceConsumables) {
		consumeItem(item, 1, replaceConsumables);
	}
	
	/**
	 * This Method consumes a specified amount of items from the
	 * specified slot.
	 * 
	 * The items will be removed from the slot, if the slot does not hold enough items,
	 * it will be replaced with null.
	 * Note that this does not check whether there are enough Items present,
	 * if you specify a bigger amount than present, it will simply set the Item to null.
	 * 
	 * If replaceConsumables is true, the following things will not be replaced with 'null':
	 * {@code Buckets -> new ItemStack(Material.BUCKET)}
	 * {@code Potions -> new ItemStack(Material.GLASS_BOTTLE)}
<<<<<<< HEAD
	 *
	 * @param item 					The item to be consumed
=======
	 * 
	 * @param item					The Item to consume
>>>>>>> e286b20a
	 * @param amount				How many Items should be removed
	 * @param replaceConsumables	Whether Items should be replaced with their "empty" version
	 */
	public static void consumeItem(@NonNull ItemStack item, int amount, boolean replaceConsumables) {
		if (item.getType() != Material.AIR && item.getAmount() > 0) {
			if (MaterialCollections.contains(item.getType(), MaterialCollections.getAllFilledBuckets()) && replaceConsumables) {
				item.setType(Material.BUCKET);
				item.setAmount(1);
			}
			else if (item.getType() == Material.POTION && replaceConsumables) {
				item.setType(Material.GLASS_BOTTLE);
				item.setAmount(1);
			}
			else if (item.getAmount() <= amount) {
				item.setAmount(0);
			}
			else {
				item.setAmount(item.getAmount() - amount);
			}
		}
	}

}<|MERGE_RESOLUTION|>--- conflicted
+++ resolved
@@ -164,11 +164,7 @@
 	 * This Method will consume the Item in the specified slot.
 	 * See {@link ItemUtils#consumeItem(ItemStack, int, boolean)} for further details.
 	 * 
-<<<<<<< HEAD
-	 * @param item 					The item to be consumed
-=======
-	 * @param item					The Item to consume
->>>>>>> e286b20a
+	 * @param item 					The Item to consume
 	 * @param replaceConsumables 	Whether Consumable Items should be replaced with their "empty" version, see {@link ItemUtils#consumeItem(ItemStack, int, boolean)}
 	 */
 	public static void consumeItem(@NonNull ItemStack item, boolean replaceConsumables) {
@@ -187,13 +183,8 @@
 	 * If replaceConsumables is true, the following things will not be replaced with 'null':
 	 * {@code Buckets -> new ItemStack(Material.BUCKET)}
 	 * {@code Potions -> new ItemStack(Material.GLASS_BOTTLE)}
-<<<<<<< HEAD
-	 *
-	 * @param item 					The item to be consumed
-=======
 	 * 
 	 * @param item					The Item to consume
->>>>>>> e286b20a
 	 * @param amount				How many Items should be removed
 	 * @param replaceConsumables	Whether Items should be replaced with their "empty" version
 	 */
