--- conflicted
+++ resolved
@@ -1,10 +1,5 @@
 package io.github.bakedlibs.dough.skins;
 
-import com.google.gson.JsonElement;
-import com.google.gson.JsonNull;
-import com.google.gson.JsonObject;
-import com.google.gson.JsonParser;
-import io.github.bakedlibs.dough.common.DoughLogger;
 import java.io.InputStreamReader;
 import java.net.MalformedURLException;
 import java.net.URI;
@@ -18,13 +13,9 @@
 import java.util.concurrent.CompletableFuture;
 import java.util.logging.Level;
 import java.util.regex.Pattern;
+
 import javax.annotation.Nonnull;
 import javax.annotation.ParametersAreNonnullByDefault;
-<<<<<<< HEAD
-import org.apache.commons.lang.Validate;
-import org.bukkit.plugin.Plugin;
-
-=======
 
 import com.google.gson.JsonElement;
 import com.google.gson.JsonNull;
@@ -35,7 +26,6 @@
 
 import io.github.bakedlibs.dough.common.DoughLogger;
 
->>>>>>> 4b28bd40
 public class UUIDLookup {
 
     private static final Pattern UUID_PATTERN = Pattern.compile("(\\w{8})(\\w{4})(\\w{4})(\\w{4})(\\w{12})");
@@ -75,11 +65,7 @@
                 .thenApply(HttpResponse::body)
                 .thenApply(s -> JSON_PARSER.parse(s).getAsJsonObject())
                 .thenApply(jsonObject -> {
-<<<<<<< HEAD
-                    if (jsonObject.get("code").getAsString().equals("player.found")) {
-=======
                     if (jsonObject.get("success").getAsBoolean()) {
->>>>>>> 4b28bd40
                         JsonObject data = jsonObject.getAsJsonObject("data");
                         JsonObject player = data.getAsJsonObject("player");
                         return UUID.fromString(player.get("id").getAsString());
